# gatsby-source-wordpress

Source plugin for pulling data into [Gatsby](https://github.com/gatsbyjs) from
WordPress sites using the
[WordPress REST API](https://developer.wordpress.org/rest-api/reference/).

An example site for this plugin is available.

* [Demo](https://using-wordpress.gatsbyjs.org/)
* [Example site source code](https://github.com/gatsbyjs/gatsby/tree/master/examples/using-wordpress)

## Features

* Pulls data from self-hosted WordPress sites, hosted on wordpress.com or
  wordpress.org
* Should work with any number of article and post (tested on a site with 900
  posts)
* Can authenticate to wordpress.com's API using OAuth 2 so media can be queried
* Easily create responsive images in Gatsby from WordPress images. See [image
  processing](#image-processing) section.

## WordPress and custom entities

This module currently pulls from WordPress the following entities:

* [x] All entities are supported (posts, pages, tags, categories, media, types,
      users, statuses, taxonomies, ...)
* [x] Any new entity should be pulled as long the IDs are correct.
* [x] [ACF Entities (Advanced Custom Fields)](https://www.advancedcustomfields.com/)
* [x] Custom post types (any type you could have declared using WordPress'
      `functions.php`)

We welcome PRs adding support for data from other plugins.

## Install

`npm install --save gatsby-source-wordpress`

## How to use

```javascript
// In your gatsby-config.js
plugins: [
  /*
   * Gatsby's data processing layer begins with “source”
   * plugins. Here the site sources its data from Wordpress.
   */
  {
    resolve: "gatsby-source-wordpress",
    options: {
      /*
       * The base URL of the Wordpress site without the trailingslash and the protocol. This is required.
       * Example : 'gatsbyjsexamplewordpress.wordpress.com' or 'www.example-site.com'
       */
      baseUrl: "gatsbyjsexamplewordpress.wordpress.com",
      // The protocol. This can be http or https.
      protocol: "http",
      // Indicates whether the site is hosted on wordpress.com.
      // If false, then the assumption is made that the site is self hosted.
      // If true, then the plugin will source its content on wordpress.com using the JSON REST API V2.
      // If your site is hosted on wordpress.org, then set this to false.
      hostingWPCOM: false,
      // If useACF is true, then the source plugin will try to import the Wordpress ACF Plugin contents.
      // This feature is untested for sites hosted on Wordpress.com.
      // Defaults to true.
      useACF: true,
      auth: {
        // If auth.user and auth.pass are filled, then the source plugin will be allowed
        // to access endpoints that are protected with .htaccess.
        htaccess_user: "your-htaccess-username",
        htaccess_pass: "your-htaccess-password",
        htaccess_sendImmediately: false,

        // If hostingWPCOM is true then you will need to communicate with wordpress.com API
        // in order to do that you need to create an app (of type Web) at https://developer.wordpress.com/apps/
        // then add your clientId, clientSecret, username, and password here
        wpcom_app_clientSecret:
          "NMPnXYFtj2gKas7V1kZyMxr7oLry9V5ZxIyBQGu2txjVHg0GhFz6RYcKopkHICYg",
        wpcom_app_clientId: "54793",
        wpcom_user: "gatsbyjswpexample@gmail.com",
        wpcom_pass: "very-secured-password",
      },
      // Set verboseOutput to true to display a verbose output on `npm run develop` or `npm run build`
      // It can help you debug specific API Endpoints problems.
      verboseOutput: false,
      // Set how many pages are retrieved per API request.
      perPage: 100,
      // Search and Replace Urls across WordPress content.
      searchAndReplaceContentUrls: {
        sourceUrl: "https://source-url.com",
        replacementUrl: "https://replacement-url.com",
      },
      // Set how many simultaneous requests are sent at once.
      concurrentRequests: 10,
      // Exclude specific routes using glob parameters
      // See: https://github.com/isaacs/minimatch
      // Example:  `["/*/*/comments", "/yoast/**"]` will exclude routes ending in `comments` and
      // all routes that begin with `yoast` from fetch.
      excludedRoutes: ["/*/*/comments", "/yoast/**"],
      // use a custom normalizer which is applied after the built-in ones.
      normalizer: function({ entities }) {
        return entities;
      },
    },
  },
]
```

## WordPress Plugins

These plugins were tested. We welcome PRs adding support for data from other
plugins.

* [x] Custom Post Types : it will work seamlessly, no further option needs to be
      activated. ("Show in REST API" setting needs to be set to true on the
      custom post in the plugin settings for this to work. It's set to "false"
      by default.)

* [x] [ACF](https://www.advancedcustomfields.com/) The option `useACF: true`
      must be activated in your site's `gatsby-config.js`.

  * You must have the plugin
    [acf-to-rest-api](https://github.com/airesvsg/acf-to-rest-api) installed in
    WordPress.
  * Will pull the `acf: { ... }` fields's contents from any entity which has it
    attached (pages, posts, medias, ... you choose from in WordPress back-end
    while creating a Group of Fields).
  * [ACF Pro](https://www.advancedcustomfields.com/pro/) same as ACF :
  * Will work with
    [Flexible content](https://www.advancedcustomfields.com/resources/flexible-content/)
    and premium stuff like that (repeater, gallery, ...).
  * Will pull the content attached to the
    [options page](https://www.advancedcustomfields.com/add-ons/options-page/).

* [x] [WP-API-MENUS](https://wordpress.org/plugins/wp-api-menus/) which gives
      you the menus and menu locations endpoint.

* [x] [WPML-REST-API](https://github.com/shawnhooper/wpml-rest-api) which adds
      the current locale and available translations to all post types.

## How to use Gatsby with Wordpress.com hosting

Set `hostingWPCOM: true`.

You will need to provide an [API
Key](https://en.support.wordpress.com/api-keys/).

Note : you don't need this for Wordpress.org hosting in which your WordPress
will behave like a self-hosted instance.

## Test your WordPress API

Before you run your first query, ensure the WordPress JSON API is working correctly by visiting /wp-json at your WordPress install. The result should be similar to the [WordPress demo API](https://demo.wp-api.org/wp-json/).

If you see a page on your site, rather than the JSON output, check if your permalink settings are set to “Plain”. After changing this to any of the other settings, the JSON API should be accessible.

## How to query

You can query nodes created from Wordpress using GraphQL like the following:
Note : Learn to use the GraphQL tool and Ctrl+Spacebar at
<http://localhost:3000/___graphiql> to discover the types and properties of your
GraphQL model.

### Query posts

```graphql
{
  allWordpressPost {
    edges {
      node {
        id
        slug
        title
        content
        excerpt
        date
        modified
      }
    }
  }
}
```

### Query pages

```graphql
{
  allWordpressPage {
    edges {
      node {
        id
        title
        content
        excerpt
        date
        modified
        slug
        status
      }
    }
  }
}
```

Same thing for other type of entity (tag, media, categories, ...).

### Query any other entity

In the following example, `${Manufacturer}` will be replaced by the endpoint
prefix and `${Endpoint}` by the name of the endpoint.

To know what's what, check the URL of the endpoint. You can set `verboseOutput: true` in order to get more information of what's executed by the source plugin
behind the scene.

For example the following URL:
`http://my-blog.wordpress.com/wp-json/acf/v2/options`

* Manufacturer : `acf`
* Endpoint : `options`
* Final GraphQL Type : AllWordpressAcfOptions

For example the following URL:
`http://my-blog.wordpress.com/wp-api-menus/v2/menu-locations`

* Manufacturer : `wpapimenus`
* Endpoint : `menulocations`
* Final GraphQL Type : AllWordpressWpApiMenusMenuLocations

```graphql
{
  allWordpress${Manufacturer}${Endpoint} {
    edges {
      node {
        id
       type
        // Put your fields here
      }
    }
  }
}
```

### Query posts with the child ACF Fields Node

Mention the apparition of `childWordpressAcfField` in the query below :

```graphql
{
  allWordpressPost {
    edges {
      node {
        id
        slug
        title
        content
        excerpt
        date
        modified
        author
        featured_media
        template
        categories
        tags
        acf {
         // use ___GraphiQL debugger and Ctrl+Spacebar to describe your model.
        }
      }
    }
  }
}
```

### Query pages with the child ACF Fields Node

Mention the apparition of `childWordpressAcfField` in the query below :

```graphql
{
  allWordpressPage {
    edges {
      node {
        id
        title
        content
        excerpt
        date
        modified
        slug
        author
        featured_media
        template
        acf {
         // use ___GraphiQL debugger and Ctrl+Spacebar to describe your model.
        }
      }
    }
  }
}
```

### Query with ACF Flexible Content

ACF Flexible Content returns an array of objects with different types and are
handled differently than other fields.

To access those fields, instead of using their field name, you need to use
`[field_name]_[post_type]` (if you have field named `page_builder` in
your WordPress pages you would need to use `page_builder_page`).

To access data stored in these fields, you need to use GraphQL
[inline fragments](http://graphql.org/learn/queries/#inline-fragments). This
require you to know types of nodes. The easiest way to get the types of nodes is to use
`___GraphiQL` debugger and run the below query (adjust post type and field name):

```graphQL
{
  allWordpressPage {
    edges {
      node {
        title
        acf {
          page_builder_page {
            __typename
          }
        }
      }
    }
  }
}
```

When you have node type names, you can use them to create inline fragments.

Full example:

```graphQL
{
  allWordpressPage {
    edges {
      node {
        title
        acf {
          page_builder_page {
            __typename
            ... on WordPressAcf_hero {
              title
              subtitle
            }
            ... on WordpressAcf_text {
              text
            }
            ... on WordpressAcf_image {
              image {
                localFile {
                  childImageSharp {
                    fluid(maxWidth: 800) {
                      ...GatsbyImageSharpFluid_withWebp
                    }
                  }
                }
              }
            }
          }
        }
      }
    }
  }
}
```

### Query posts with the WPML Fields Node

```graphql
{
  allWordpressPost {
    edges {
      node {
        id
        slug
        title
        content
        excerpt
        date
        modified
        author
        featured_media
        template
        categories
        tags
        wpml_current_locale
        wpml_translations {
          locale
          wordpress_id
          post_title
          href
        }
      }
    }
  }
}
```

### Query pages with the WPML Fields Node

```graphql
{
  allWordpressPage {
    edges {
      node {
        id
        title
        content
        excerpt
        date
        modified
        slug
        author
        featured_media
        template
        wpml_current_locale
        wpml_translations {
          locale
          wordpress_id
          post_title
          href
        }
      }
    }
  }
}
```

## Image processing

To use image processing you need `gatsby-transformer-sharp`, `gatsby-plugin-sharp` and their
dependencies `gatsby-image` and `gatsby-source-filesystem` in your `gatsby-config.js`.

You can apply image processing to:

* featured images (also known as post thumbnails),
* ACF fields:
  * Image field type (return value must be set to `Image Object` or `Image URL` or field name must be `featured_media`),
  * Gallery field type.

Image processing of inline images added in wordpress WYSIWIG editor is
currently not supported.

To access image processing in your queries you need to use this pattern:

```
{
  imageFieldName {
    localFile {
      childImageSharp {
        ...ImageFragment
      }
    }
  }
}
```

Full example:

```graphql
{
  allWordpressPost {
    edges {
      node {
        title
        featured_media {
          localFile {
            childImageSharp {
              fixed(width: 500, height: 300) {
                ...GatsbyImageSharpFixed_withWebp
              }
            }
          }
        }
        acf {
          image {
            localFile {
              childImageSharp {
                fluid(maxWidth: 500) {
                  ...GatsbyImageSharpFluid_withWebp
                }
              }
            }
          }
          gallery {
            localFile {
              childImageSharp {
                resize(width: 180, height: 180) {
                  src
                }
              }
            }
          }
        }
      }
    }
  }
}
```

To learn more about image processing check

* documentation of [gatsby-plugin-sharp](/packages/gatsby-plugin-sharp/),
* source code of [image processing example
  site](https://github.com/gatsbyjs/gatsby/tree/master/examples/image-processing).
  
## Using a custom normalizer

The plugin uses the concept of normalizers to transform the json data from WordPress into 
GraphQL nodes. You can extend the normalizers by passing a custom function to your `gatsby-config.js`.

### Example:

You have a custom post type `movie` and a related custom taxonomy `genre` in your WordPress site. Since 
`gatsby-source-wordpress` doesn't know about the relation of the two, we can build an additional normalizer function to map the movie GraphQL nodes to the genre nodes: 

```javascript
function mapMoviesToGenres({ entities }) {
  const genres = entities.filter(e => e.__type === `wordpress__wp_genre`);

  return entities.map(e => {
    if (e.__type === `wordpress__wp_movie`) {
      let hasGenres = e.genres && Array.isArray(e.genres) && e.categories.length;
      // Replace genres with links to their nodes.
      if (hasGenres) {
        e.genres___NODE = e.genres.map(c => genres.find(gObj => c === gObj.wordpress_id).id);
        delete e.genres;
      }
    }
    return e;
  });
  
  return entities;
}
```

In your `gatsby-config.js` you can then pass the function to the plugin options:

```javascript
module.exports = {
  plugins: [
    {
      resolve: 'gatsby-source-wordpress',
      options: {
        // ...
        normalizer: mapMoviesToGenres,
      },
    },
  ],
};
```

Next to the entities, the object passed to the custom normalizer function also contains other helpful Gatsby functions 
and also your `wordpress-source-plugin` options from `gatsby-config.js`. To learn more about the passed object see the [source code](https://github.com/gatsbyjs/gatsby/tree/master/packages/gatsby-source-wordpress/src/gatsby-node.js).

## Site's `gatsby-node.js` example

```javascript
const _ = require(`lodash`)
const Promise = require(`bluebird`)
const path = require(`path`)
const slash = require(`slash`)

// Implement the Gatsby API “createPages”. This is
// called after the Gatsby bootstrap is finished so you have
// access to any information necessary to programmatically
// create pages.
// Will create pages for WordPress pages (route : /{slug})
// Will create pages for WordPress posts (route : /post/{slug})
exports.createPages = ({ graphql, boundActionCreators }) => {
  const { createPage } = boundActionCreators
  return new Promise((resolve, reject) => {
    // The “graphql” function allows us to run arbitrary
    // queries against the local WordPress graphql schema. Think of
    // it like the site has a built-in database constructed
    // from the fetched data that you can run queries against.

    // ==== PAGES (WORDPRESS NATIVE) ====
    graphql(
      `
        {
          allWordpressPage {
            edges {
              node {
                id
                slug
                status
                template
              }
            }
          }
        }
      `
    )
      .then(result => {
        if (result.errors) {
          console.log(result.errors)
          reject(result.errors)
        }

        // Create Page pages.
        const pageTemplate = path.resolve("./src/templates/page.js")
        // We want to create a detailed page for each
        // page node. We'll just use the WordPress Slug for the slug.
        // The Page ID is prefixed with 'PAGE_'
        _.each(result.data.allWordpressPage.edges, edge => {
          // Gatsby uses Redux to manage its internal state.
          // Plugins and sites can use functions like "createPage"
          // to interact with Gatsby.
          createPage({
            // Each page is required to have a `path` as well
            // as a template component. The `context` is
            // optional but is often necessary so the template
            // can query data specific to each page.
            path: `/${edge.node.slug}/`,
            component: slash(pageTemplate),
            context: {
              id: edge.node.id,
            },
          })
        })
      })
      // ==== END PAGES ====

      // ==== POSTS (WORDPRESS NATIVE AND ACF) ====
      .then(() => {
        graphql(
          `
            {
              allWordpressPost {
                edges {
                  node {
                    id
                    slug
                    status
                    template
                    format
                  }
                }
              }
            }
          `
        ).then(result => {
          if (result.errors) {
            console.log(result.errors)
            reject(result.errors)
          }
          const postTemplate = path.resolve("./src/templates/post.js")
          // We want to create a detailed page for each
          // post node. We'll just use the WordPress Slug for the slug.
          // The Post ID is prefixed with 'POST_'
          _.each(result.data.allWordpressPost.edges, edge => {
            createPage({
              path: `/${edge.node.slug}/`,
              component: slash(postTemplate),
              context: {
                id: edge.node.id,
              },
            })
          })
          resolve()
        })
      })
    // ==== END POSTS ====
<<<<<<< HEAD
  })
}
```
=======
  });
};
```

## Troubleshooting

### GraphQL Error - Unknown Field on ACF

ACF returns `false` in cases where there is no data to be returned. This can cause conflicting data types in GraphQL and often leads to the error: `GraphQL Error Unknown field {field} on type {type}`.

To solve this, you can use the [acf/format_value filter](https://www.advancedcustomfields.com/resources/acf-format_value/). There are 2 possible ways to use this:

* `acf/format_value` – filter for every field
* `acf/format_value/type={$field_type}` – filter for a specific field based on it’s type

Using the following function, you can check for an empty field and if it's empty return `null`.

```
if (!function_exists('acf_nullify_empty')) {
    /**
     * Return `null` if an empty value is returned from ACF.
     *
     * @param mixed $value
     * @param mixed $post_id
     * @param array $field
     *
     * @return mixed
     */
    function acf_nullify_empty($value, $post_id, $field) {
        if (empty($value)) {
            return null;
        }
        return $value;
    }
}
```

You can then apply this function to all ACF fields using the following code snippet:

```
add_filter('acf/format_value', 'acf_nullify_empty', 100, 3);
```

Or if you would prefer to target specific fields, you can use the `acf/format_value/type={$field_type}` filter. Here are some examples:

```
add_filter('acf/format_value/type=image', 'acf_nullify_empty', 100, 3);
add_filter('acf/format_value/type=gallery', 'acf_nullify_empty', 100, 3);
add_filter('acf/format_value/type=repeater', 'acf_nullify_empty', 100, 3);
```

This code should be added as a plugin (recommended), or within the `functions.php` of a theme.
>>>>>>> 1d9a99b7
<|MERGE_RESOLUTION|>--- conflicted
+++ resolved
@@ -666,13 +666,8 @@
         })
       })
     // ==== END POSTS ====
-<<<<<<< HEAD
   })
 }
-```
-=======
-  });
-};
 ```
 
 ## Troubleshooting
@@ -722,5 +717,4 @@
 add_filter('acf/format_value/type=repeater', 'acf_nullify_empty', 100, 3);
 ```
 
-This code should be added as a plugin (recommended), or within the `functions.php` of a theme.
->>>>>>> 1d9a99b7
+This code should be added as a plugin (recommended), or within the `functions.php` of a theme.