--- conflicted
+++ resolved
@@ -236,46 +236,23 @@
 let apisRunningByTraceId = new Map()
 let waitingForCasacadeToFinish = []
 
-<<<<<<< HEAD
 module.exports = async (
   api,
   args = {},
   { pluginSource, activity, subsetOfPlugins } = {}
-) =>
-  new Promise(resolve => {
-    const { parentSpan } = args
-    const apiSpanArgs = parentSpan ? { childOf: parentSpan } : {}
-    const apiSpan = tracer.startSpan(`run-api`, apiSpanArgs)
-=======
-module.exports = async (api, args = {}, { pluginSource, activity } = {}) => {
+) => {
   let resolve
   let promise = new Promise(res => (resolve = res)) // This is guaranteed to assign to `resolve` in sync
->>>>>>> 7b814f8d
 
   const { parentSpan, traceId, traceTags, waitForCascadingActions } = args
 
   const apiSpanArgs = parentSpan ? { childOf: parentSpan } : {}
   const apiSpan = tracer.startSpan(`run-api`, apiSpanArgs)
 
-<<<<<<< HEAD
-    // Get the list of plugins that implement this API.
-    // Also: Break infinite loops. Sometimes a plugin will implement an API and
-    // call an action which will trigger the same API being called.
-    // `onCreatePage` is the only example right now. In these cases, we should
-    // avoid calling the originating plugin again.
-
-    const implementingPlugins = plugins.filter(
-      plugin =>
-        plugin.nodeAPIs.includes(api) &&
-        plugin.name !== pluginSource &&
-        (!subsetOfPlugins || subsetOfPlugins.includes(plugin.name))
-    )
-=======
   apiSpan.setTag(`api`, api)
   _.forEach(traceTags, (value, key) => {
     apiSpan.setTag(key, value)
   })
->>>>>>> 7b814f8d
 
   const plugins = store.getState().flattenedPlugins
 
@@ -285,7 +262,10 @@
   // `onCreatePage` is the only example right now. In these cases, we should
   // avoid calling the originating plugin again.
   const implementingPlugins = plugins.filter(
-    plugin => plugin.nodeAPIs.includes(api) && plugin.name !== pluginSource
+    plugin =>
+      plugin.nodeAPIs.includes(api) &&
+      plugin.name !== pluginSource &&
+      (!subsetOfPlugins || subsetOfPlugins.includes(plugin.name))
   )
 
   const apiRunInstance = {
