{
  "name": "gatsby-plugin-typescript",
  "description": "Adds TypeScript support for Gatsby layouts and pages.",
<<<<<<< HEAD
  "version": "1.4.17-0",
=======
  "version": "1.4.17",
>>>>>>> 0649a0e8
  "author": "Kyle Mathews <mathews.kyle@gmail.com>",
  "bugs": {
    "url": "https://github.com/gatsbyjs/gatsby/issues"
  },
  "contributors": [
    "Noah Lange <noahrlange@gmail.com>"
  ],
  "dependencies": {
    "@babel/runtime": "^7.0.0-beta.38",
    "babel-plugin-remove-graphql-queries": "^2.0.1-0",
    "ts-loader": "^2.0.3",
    "typescript": "^2.2.1"
  },
  "devDependencies": {
    "@babel/cli": "^7.0.0-beta.38",
    "@babel/core": "^7.0.0-beta.38",
    "cross-env": "^5.0.5"
  },
  "homepage": "https://github.com/gatsbyjs/gatsby/tree/master/packages/gatsby-plugin-typescript#readme",
  "keywords": [
    "gatsby",
    "typescript"
  ],
  "license": "MIT",
  "main": "index.js",
  "peerDependencies": {
    "gatsby": "^1.0.0"
  },
<<<<<<< HEAD
  "repository": {
    "type": "git",
    "url": "https://github.com/gatsbyjs/gatsby.git"
  },
=======
  "repository": "https://github.com/gatsbyjs/gatsby/tree/master/packages/gatsby-plugin-typescript",
>>>>>>> 0649a0e8
  "scripts": {
    "build": "babel src --out-dir .",
    "prepublish": "cross-env NODE_ENV=production npm run build",
    "watch": "babel -w src --out-dir ."
  }
}<|MERGE_RESOLUTION|>--- conflicted
+++ resolved
@@ -1,11 +1,7 @@
 {
   "name": "gatsby-plugin-typescript",
   "description": "Adds TypeScript support for Gatsby layouts and pages.",
-<<<<<<< HEAD
   "version": "1.4.17-0",
-=======
-  "version": "1.4.17",
->>>>>>> 0649a0e8
   "author": "Kyle Mathews <mathews.kyle@gmail.com>",
   "bugs": {
     "url": "https://github.com/gatsbyjs/gatsby/issues"
@@ -34,14 +30,7 @@
   "peerDependencies": {
     "gatsby": "^1.0.0"
   },
-<<<<<<< HEAD
-  "repository": {
-    "type": "git",
-    "url": "https://github.com/gatsbyjs/gatsby.git"
-  },
-=======
   "repository": "https://github.com/gatsbyjs/gatsby/tree/master/packages/gatsby-plugin-typescript",
->>>>>>> 0649a0e8
   "scripts": {
     "build": "babel src --out-dir .",
     "prepublish": "cross-env NODE_ENV=production npm run build",
