import React from "react"
import { Link } from "gatsby"
import Helmet from "react-helmet"
import sortBy from "lodash/sortBy"
import moment from "moment"
import InsetPageLayout from "../components/Layouts/insetPage"
<<<<<<< HEAD
=======

exports.frontmatter = {
  layoutType: `page`,
  path: `/`,
}
>>>>>>> 0649a0e8

class SiteIndex extends React.Component {
  render() {
    const pageLinks = []
    let iteratorKey = 0
    let pageRaw = [
      ...this.props.data.allMarkdownRemark.edges,
      ...this.props.data.allJavascriptFrontmatter.edges,
    ]
    let pageArray = []
    pageRaw.forEach(page => {
      if (typeof page.node.frontmatter === `object`) {
        if (typeof page.node.frontmatter.written !== `undefined`) {
          pageArray.push(page.node.frontmatter)
        }
      }
    })

    const sortedPages = sortBy(
      pageArray,
      page => page.updated || page.written
    ).reverse()
    sortedPages.forEach(page => {
      let frontmatter = page

      if (frontmatter.layoutType === `post`) {
        iteratorKey += 1
        pageLinks.push(
          <div className="box" key={iteratorKey}>
            <article className="media">
              <div className="media-content">
                <div className="heading">
                  <div className="level">
                    <h4 className="level-left">
                      <time
                        className="subtitle"
                        dateTime={moment(
                          frontmatter.updated || frontmatter.written
                        ).format(`MMMM D, YYYY`)}
                      >
                        {moment(
                          frontmatter.updated || frontmatter.written
                        ).format(`MMMM YYYY`)}
                      </time>
                    </h4>
                    <h5 className="level-right">{frontmatter.category}</h5>
                  </div>
                  <h1 className="title is-marginless">
                    <Link to={frontmatter.path}>{frontmatter.title}</Link>
                  </h1>
                </div>
                <div className="content">
                  <p
                    dangerouslySetInnerHTML={{
                      __html: frontmatter.description,
                    }}
                  />
                </div>
                <nav className="level">
                  <div className="level-left">
                    <span className="level-item">
                      <Link to={frontmatter.path}>Read</Link>
                    </span>
                  </div>
                </nav>
              </div>
            </article>
          </div>
        )
      }
    })

    return <InsetPageLayout {...this.props}>{pageLinks}</InsetPageLayout>
  }
}

export default SiteIndex

export const pageQuery = graphql`
  query allPosts {
    allJavascriptFrontmatter {
      edges {
        node {
          fileAbsolutePath
          frontmatter {
            path
            title
            written
            layoutType
            category
            description
            updated
          }
        }
      }
    }
    allMarkdownRemark {
      edges {
        node {
          id
          fields {
            slug
          }
          frontmatter {
            title
            path
            layoutType
            parent
            written
            updated
            category
            description
          }
          timeToRead
        }
      }
    }
    site {
      ...site_sitemetadata
    }
  }
`<|MERGE_RESOLUTION|>--- conflicted
+++ resolved
@@ -4,14 +4,11 @@
 import sortBy from "lodash/sortBy"
 import moment from "moment"
 import InsetPageLayout from "../components/Layouts/insetPage"
-<<<<<<< HEAD
-=======
 
 exports.frontmatter = {
   layoutType: `page`,
   path: `/`,
 }
->>>>>>> 0649a0e8
 
 class SiteIndex extends React.Component {
   render() {
