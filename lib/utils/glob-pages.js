--- conflicted
+++ resolved
@@ -1,16 +1,5 @@
 import glob from 'glob'
-<<<<<<< HEAD
-import path from 'path'
-import parsePath from 'parse-filepath'
-import slash from 'slash'
-import fs from 'fs'
-import frontMatter from 'front-matter'
-import htmlFrontMatter from 'html-frontmatter'
-import objectAssign from 'object-assign'
-import invariant from 'invariant'
-=======
 import buildPage from './build-page'
->>>>>>> 3434e491
 const debug = require('debug')('gatsby:glob')
 
 module.exports = (directory, callback) => {
@@ -36,85 +25,7 @@
     if (err) { return callback(err) }
 
     pages.forEach((page) => {
-<<<<<<< HEAD
-      const pageData = {}
-      pageData.file = {}
-
-      pageData.file = parsePath(path.relative(`${directory}/pages`, page))
-      const parsed = pageData.file
-
-      pageData.file.ext = parsed.extname.slice(1)
-      const ext = pageData.file.ext
-
-      // Determine require path
-      pageData.requirePath = slash(path.relative(`${directory}/pages`, page))
-
-      // Make sure slashes on parsed.dirname are correct for Windows
-      parsed.dirname = slash(parsed.dirname)
-
-      // Load data for each file type.
-      // TODO use webpack-require to ensure data loaded
-      // here (in node context) is consistent with what's loaded
-      // in the browser.
-      let data
-      if (ext === 'md') {
-        const rawData = frontMatter(fs.readFileSync(page, 'utf-8'))
-        data = objectAssign({}, rawData.attributes)
-        pageData.data = data
-      } else if (ext === 'html') {
-        const html = fs.readFileSync(page, 'utf-8')
-        data = objectAssign({}, htmlFrontMatter(html), { body: html })
-        pageData.data = data
-      } else {
-        data = {}
-      }
-
-      // Determine path for page (unless it's a file that starts with an
-      // underscore as these don't become pages).
-      if (!(parsed.name.slice(0, 1) === '_')) {
-        if (data.path) {
-          // Path was hardcoded.
-          const pathInvariantMessage = `
-          Paths must be prepended with a forward slash. You set the path to
-          "${data.path}" in "${parsed.path}" but instead it should be "/${data.path}"
-
-          See http://bit.ly/1qeNpdy for more.
-          `
-          invariant((data.path.charAt(0) === '/'), pathInvariantMessage)
-          pageData.path = data.path
-        } else if (rewritePath) {
-          pageData.path = rewritePath(parsed, pageData)
-        }
-
-        // If the above didn't set a path, set our own.
-        if (!pageData.path) {
-          // If this is an index page or template, it's path is /foo/bar/
-          if (parsed.name === 'index' || parsed.name === 'template') {
-            if (parsed.dirname === '') {
-              pageData.path = '/'
-            } else {
-              pageData.path = `/${parsed.dirname}/`
-            }
-          // Else if not an index, create a path like /foo/bar/
-          // and rely upon static-site-generator-webpack-plugin to add index.html
-          } else {
-            if (parsed.dirname === '') {
-              pageData.path = `/${parsed.name}/`
-            } else {
-              pageData.path = `/${parsed.dirname}/${parsed.name}/`
-            }
-          }
-        }
-
-      // Set the "template path"
-      } else if (parsed.name === '_template') {
-        pageData.templatePath = `/${parsed.dirname}/`
-      }
-
-      pagesData.push(pageData)
-=======
       pagesData.push(buildPage(directory, page))
->>>>>>> 3434e491
     })
 
     debug(`globbed ${pagesData.length} pages`)
